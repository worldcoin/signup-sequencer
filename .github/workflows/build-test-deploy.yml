--- conflicted
+++ resolved
@@ -304,11 +304,7 @@
           --name ${{ secrets.AWS_STAGE_CLUSTER }}
       - name: Helm install
         run: helm upgrade "${{ github.event.repository.name }}" ./deploy
-<<<<<<< HEAD
-          --install --timeout 60s
-=======
           --install --atomic --timeout 600s
->>>>>>> 807d2c18
           --namespace "${{ github.event.repository.name }}"
           --set image.tag="${{ github.sha }}"
           --set ingress.host=signup.stage-crypto.worldcoin.dev
@@ -344,11 +340,7 @@
           --name ${{ secrets.AWS_STAGE_CLUSTER }}
       - name: Helm install
         run: helm upgrade "${{ github.event.repository.name }}" ./deploy
-<<<<<<< HEAD
-          --install --timeout 60s
-=======
           --install --atomic --timeout 600s
->>>>>>> 807d2c18
           --namespace "${{ github.event.repository.name }}"
           --set image.tag="${{ github.sha }}"
           --set ingress.host=signup.stage-crypto.worldcoin.dev
@@ -385,11 +377,7 @@
           --name ${{ secrets.AWS_PROD_CLUSTER }}
       - name: Helm install
         run: helm upgrade "${{ github.event.repository.name }}" ./deploy
-<<<<<<< HEAD
-          --install --timeout 60s
-=======
           --install --atomic --timeout 600s
->>>>>>> 807d2c18
           --namespace "${{ github.event.repository.name }}"
           --set image.tag="${{ github.sha }}"
           --set environment=prod
