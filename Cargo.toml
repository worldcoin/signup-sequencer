[package]
name = "signup-sequencer"
version = "2.0.0"
authors = [
    "Remco Bloemen <remco@worldcoin.org>",
    "Lucas Ege <lucas@worldcoin.org>",
]
edition = "2021"
homepage = "https://github.com/worldcoin/signup-sequencer"
repository = "https://github.com/worldcoin/signup-sequencer"
description = "A tool that processes WorldID signups on-chain."
keywords = ["worldcoin", "protocol", "signup"]
categories = ["cryptography::cryptocurrencies"]
readme = "Readme.md"
license-file = "LICENSE.md"
build = "build.rs"

[workspace]
members = ["crates/*"]

[features]
default = []

[dependencies]
anyhow = { version = "1.0.68" }
async-stream = "0.3.3"
async-trait = "0.1.64"
axum = "0.6.4"
axum-server = "0.4.4"
bytes = "1.4.0"
chrono = { version = "0.4.19", features = ["serde"] }
clap = { version = "4.0", features = ["derive"] }
telemetry-batteries = { git = "https://github.com/worldcoin/telemetry-batteries.git", rev = "802a4f39f358e077b11c8429b4c65f3e45b85959" }
config = "0.13.4"
ethers = { version = "2.0.10", features = ["ws", "ipc", "openssl", "abigen"] }
ethers-solc = "2.0.10"
eyre = "0.6"
futures = "0.3"
futures-util = { version = "^0.3" }
hex = "0.4.3"
hex-literal = "0.4.1"
humantime = "2.1.0"
humantime-serde = "1.1.1"
hyper = { version = "^0.14.17", features = ["server", "tcp", "http1", "http2"] }
indoc = "2.0.4"
once_cell = "1.8"
oz-api = { path = "crates/oz-api" }
# We need upstream PR#465 to fix #272.
prometheus = "0.13.3"
reqwest = { version = "0.11.18", features = ["json"] }
<<<<<<< HEAD
ruint = { version = "=1.11.1", features = ["primitive-types", "sqlx"] }
semaphore = { git = "https://github.com/worldcoin/semaphore-rs", branch = "main", features = [
=======
ruint = { version = "1.12.1", features = ["primitive-types", "sqlx"] }
semaphore = { git = "https://github.com/worldcoin/semaphore-rs", rev = "5170c42292a4abc9e332742c8c392a480b075609", features = [
>>>>>>> 77e57165
    "depth_30",
] }
serde = { version = "1.0", features = ["derive"] }
serde_json = "1.0"
sqlx = { version = "0.7", features = [
    "runtime-tokio-native-tls",
    "any",
    "postgres",
    "chrono",
] }
take_mut = "0.2.2"
tempfile = "3.5.0"
thiserror = "1.0"
tokio = { version = "1.17", features = [
    "signal",
    "macros",
    "rt",
    "sync",
    "time",
    "rt-multi-thread",
    "tracing",
    "test-util",
] }
toml = "0.8.8"
tracing = "0.1"
tracing-futures = "0.2"
tx-sitter-client = { path = "crates/tx-sitter-client" }
url = { version = "2.2", features = ["serde"] }
zeroize = "1.6.0"

[dev-dependencies]
dotenv = "0.15.0"
hex = "0.4.3"
maplit = "1.0.2"
micro-oz = { path = "crates/micro-oz" }
postgres-docker-utils = { path = "crates/postgres-docker-utils" }
regex = { version = "1.7.1", features = ["std"] }
semaphore = { git = "https://github.com/worldcoin/semaphore-rs", rev = "5170c42292a4abc9e332742c8c392a480b075609", features = [
    "depth_20",
] }
similar-asserts = "1.5.0"
test-case = "3.0"
testcontainers = "0.15.0"
testcontainers-modules = {  version = "0.3.7", features = ["postgres"] }
tracing-subscriber = "0.3.11"
tracing-test = "0.2"

[profile.release]
panic = "abort"
overflow-checks = true
lto = "thin"
debug = true

[profile.dev]
panic = "abort"<|MERGE_RESOLUTION|>--- conflicted
+++ resolved
@@ -48,13 +48,8 @@
 # We need upstream PR#465 to fix #272.
 prometheus = "0.13.3"
 reqwest = { version = "0.11.18", features = ["json"] }
-<<<<<<< HEAD
-ruint = { version = "=1.11.1", features = ["primitive-types", "sqlx"] }
-semaphore = { git = "https://github.com/worldcoin/semaphore-rs", branch = "main", features = [
-=======
 ruint = { version = "1.12.1", features = ["primitive-types", "sqlx"] }
 semaphore = { git = "https://github.com/worldcoin/semaphore-rs", rev = "5170c42292a4abc9e332742c8c392a480b075609", features = [
->>>>>>> 77e57165
     "depth_30",
 ] }
 serde = { version = "1.0", features = ["derive"] }
