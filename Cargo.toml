--- conflicted
+++ resolved
@@ -15,13 +15,9 @@
 license-file = "mit-license.md"
 
 [features]
-<<<<<<< HEAD
 default = [ ]
+batching-contract = [ ]
 oz-provider = [ ]
-=======
-default = []
-batching-contract = []
->>>>>>> d04a6cb9
 bench = ["criterion", "proptest"]
 mimalloc = ["cli-batteries/mimalloc"]
 
@@ -35,20 +31,12 @@
 anyhow = { version = "1.0.68" }
 async-stream = "0.3.3"
 async-trait = "0.1.60"
-<<<<<<< HEAD
 chrono = { version = "0.4.19", features = [ "serde" ] }
 clap = { version = "4.0", features = [ "derive" ] }
 cli-batteries = { version = "0.4.0", features = [ "signals", "prometheus", "metered-allocator", "otlp" ] }
 cognitoauth = { git = "https://github.com/lucdew/cognito-srp-auth.git" }
 criterion = { version = "0.4", optional = true, features = [ "async_tokio" ] } # For `bench`
 ethers = { version = "1.0.0", features = [ "ws", "ipc", "openssl", "abigen" ] }
-=======
-chrono = "0.4.19"
-clap = { version = "4.0", features = ["derive"] }
-cli-batteries = { version = "0.4.0", features = ["signals", "prometheus", "metered-allocator", "otlp"] }
-criterion = { version = "0.4", optional = true, features = ["async_tokio"] } # For `bench`
-ethers = { version = "1.0.0", features = ["ws", "ipc", "openssl", "abigen"] }
->>>>>>> d04a6cb9
 eyre = "0.6"
 futures = "0.3"
 futures-util = { version = "^0.3" }
