--- conflicted
+++ resolved
@@ -19,11 +19,7 @@
 
 [features]
 default = []
-<<<<<<< HEAD
-oz-provider = []
-=======
 oz-provider = ["oz-api"]
->>>>>>> 36bf50db
 bench = ["criterion", "proptest"]
 mimalloc = ["cli-batteries/mimalloc"]
 
