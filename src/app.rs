--- conflicted
+++ resolved
@@ -243,14 +243,9 @@
     ///
     /// Will return `Err` if identity is already queued, or in the tree, or the
     /// queue malfunctions.
-<<<<<<< HEAD
     #[instrument(level = "debug", skip(self))]
     pub async fn insert_identity(&self, commitment: Hash) -> Result<(), ServerError> {
-=======
-    #[instrument(level = "debug", skip_all)]
-    pub async fn insert_identity(&self, commitment: Hash) -> Result<(), ServerError> {
-        // TO REMOVE
->>>>>>> ac275e7f
+
         if commitment == self.identity_manager.initial_leaf_value() {
             warn!(?commitment, "Attempt to insert initial leaf.");
             return Err(ServerError::InvalidCommitment);
@@ -279,18 +274,6 @@
 
         self.database.insert_new_identity(commitment).await?;
 
-<<<<<<< HEAD
-=======
-        let (tx, _) = oneshot::channel();
-        self.insert_identities_sender
-            .send(IdentityInsert {
-                identity:    commitment,
-                on_complete: tx,
-            })
-            .await
-            .map_err(|_| ServerError::FailedToInsert)?;
-
->>>>>>> ac275e7f
         Ok(())
     }
 
