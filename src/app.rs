use crate::{
    contracts::{self, Contracts},
    database::{self, Database},
    ethereum::{self, Ethereum, EventError},
    server::Error as ServerError,
    timed_read_progress_lock::TimedReadProgressLock,
};
use clap::Parser;
use cli_batteries::await_shutdown;
use core::cmp::max;
use ethers::types::U256;
use eyre::Result as EyreResult;
use futures::{pin_mut, StreamExt, TryFutureExt, TryStreamExt};
use semaphore::{
    merkle_tree::Hasher,
    poseidon_tree::{PoseidonHash, PoseidonTree, Proof},
    Field,
};
use serde::{Deserialize, Serialize};
use std::{
<<<<<<< HEAD
    collections::VecDeque,
=======
>>>>>>> a2dc5980
    sync::{
        atomic::{AtomicUsize, Ordering},
        Arc,
    },
    time::Duration,
};
use thiserror::Error;
use tokio::{select, try_join};
use tracing::{debug, error, info, instrument, warn};

<<<<<<< HEAD
use crate::{
    database::{self, Database},
    event_bus::{Event, EventBus},
};

=======
>>>>>>> a2dc5980
pub type Hash = <PoseidonHash as Hasher>::Hash;

#[derive(Debug, Deserialize, Serialize)]
#[serde(rename_all = "camelCase")]
pub struct JsonCommitment {
    pub last_block:  u64,
    pub commitments: Vec<Hash>,
}

#[derive(Serialize)]
#[serde(rename_all = "camelCase")]
pub struct IndexResponse {
    identity_index: usize,
}

#[derive(Serialize)]
#[serde(rename_all = "camelCase")]
pub enum InclusionProofResponse {
    Proof { root: Field, proof: Proof },
    Pending,
}

#[derive(Clone, Debug, PartialEq, Parser)]
#[group(skip)]
pub struct Options {
    #[clap(flatten)]
    pub ethereum: ethereum::Options,

    #[clap(flatten)]
    pub contracts: contracts::Options,

    #[clap(flatten)]
    pub database: database::Options,

    /// Block number to start syncing from
    #[clap(long, env, default_value = "0")]
    pub starting_block: u64,

    /// Timeout for the tree lock (seconds).
    #[clap(long, env, default_value = "120")]
    pub lock_timeout: u64,
}

pub struct App {
<<<<<<< HEAD
    database:    Database,
=======
    database:    Arc<Database>,
>>>>>>> a2dc5980
    #[allow(dead_code)]
    ethereum:    Ethereum,
    contracts:   Contracts,
    next_leaf:   AtomicUsize,
    last_block:  u64,
    merkle_tree: TimedReadProgressLock<PoseidonTree>,
    event_bus:   EventBus,
}

impl App {
    /// # Errors
    ///
    /// Will return `Err` if the internal Ethereum handler errors or if the
    /// `options.storage_file` is not accessible.
    #[allow(clippy::missing_panics_doc)] // TODO
    #[instrument(name = "App::new", level = "debug")]
    pub async fn new(options: Options) -> EyreResult<Arc<Self>> {
        // Connect to Ethereum and Database
        let (database, (ethereum, contracts)) = {
            let db = Database::new(options.database);

            let eth = Ethereum::new(options.ethereum).and_then(|ethereum| async move {
                let contracts = Contracts::new(options.contracts, ethereum.clone()).await?;
                Ok((ethereum, contracts))
            });

            // Connect to both in parallel
            try_join!(db, eth)?
        };

        // Poseidon tree depth is one more than the contract's tree depth
        let merkle_tree = PoseidonTree::new(contracts.tree_depth() + 1, contracts.initial_leaf());

        let mut app = Self {
            database: Arc::new(database),
            ethereum,
            contracts,
            next_leaf: AtomicUsize::new(0),
            last_block: options.starting_block,
            merkle_tree: TimedReadProgressLock::new(
                Duration::from_secs(options.lock_timeout),
                merkle_tree,
            ),
            event_bus: EventBus::new(10),
        };

        // Sync with chain on start up
<<<<<<< HEAD
        app.check_leaves().await?;
        app.process_events().await?;
        // TODO: Store file after processing events.
        app.check_health().await?;
        let app = Arc::new(app);
        app.clone().spawn_identity_committer();
        app.clone().process_pending_identities().await;
=======
        app.check_leaves().await;

        match app.process_events().await {
            Err(Error::RootMismatch) => {
                error!("Error when rebuilding tree from cache. Retrying with db cache busted.");

                // Create a new empty MerkleTree and wipe out cache db
                let merkle_tree =
                    PoseidonTree::new(app.contracts.tree_depth() + 1, app.contracts.initial_leaf());
                app.merkle_tree =
                    TimedRwLock::new(Duration::from_secs(options.lock_timeout), merkle_tree);
                app.next_leaf = AtomicUsize::new(0);
                app.database.wipe_cache().await?;

                // Retry
                app.process_events().await?;
            }
            Err(e) => return Err(e.into()),
            Ok(_) => {}
        }

        app.check_health().await;

>>>>>>> a2dc5980
        Ok(app)
    }

    /// Queues an insert into the merkle tree.
    ///
    /// # Errors
    ///
    /// Will return `Err` if identity is already queued, or in the tree, or the
    /// queue malfunctions.
    #[instrument(level = "debug", skip_all)]
    pub async fn insert_identity(
        &self,
        group_id: usize,
        commitment: Hash,
    ) -> Result<(), ServerError> {
        if U256::from(group_id) != self.contracts.group_id() {
            return Err(ServerError::InvalidGroupId);
        }

        let tree = self.merkle_tree.read().await?;

        if commitment == self.contracts.initial_leaf() {
            warn!(?commitment, next = %self.next_leaf.load(Ordering::Acquire), "Attempt to insert initial leaf.");
            return Err(ServerError::InvalidCommitment);
        }

        // Note the ordering of duplicate checks: since we never want to lose data,
        // pending identities are removed from the DB _after_ they are inserted into the
        // tree. Therefore this order of checks guarantees we will not insert a
        // duplicate.
        if self
            .database
            .pending_identity_exists(group_id, &commitment)
            .await?
        {
            warn!(?commitment, next = %self.next_leaf.load(Ordering::Acquire), "Pending identity already exists.");
            return Err(ServerError::DuplicateCommitment);
        }

        if let Some(existing) = tree.leaves().iter().position(|&x| x == commitment) {
            warn!(?existing, ?commitment, next = %self.next_leaf.load(Ordering::Acquire), "Commitment already exists in tree.");
            return Err(ServerError::DuplicateCommitment);
        };

        self.database
            .insert_pending_identity(group_id, &commitment)
            .await?;

        self.event_bus
            .publish(Event::PendingIdentityInserted {
                group_id,
                commitment,
            })
            .expect(
                "No one is listening on the event bus, committer is most likely dead, terminating.",
            );

        Ok(())
    }

    /// # Errors
    ///
    /// Will return `Err` if the provided index is out of bounds.
    #[instrument(level = "debug", skip_all)]
    pub async fn inclusion_proof(
        &self,
        group_id: usize,
        commitment: &Hash,
    ) -> Result<InclusionProofResponse, ServerError> {
        if U256::from(group_id) != self.contracts.group_id() {
            return Err(ServerError::InvalidGroupId);
        }

        if commitment == &self.contracts.initial_leaf() {
            return Err(ServerError::InvalidCommitment);
        }

        let merkle_tree = self.merkle_tree.read().await.map_err(|e| {
            error!(?e, "Failed to obtain tree lock in inclusion_proof.");
            panic!("Sequencer potentially deadlocked, terminating.");
            #[allow(unreachable_code)]
            e
        })?;

        if let Some(identity_index) = merkle_tree.leaves().iter().position(|&x| x == *commitment) {
            let proof = merkle_tree
                .proof(identity_index)
                .ok_or(ServerError::IndexOutOfBounds)?;
            let root = merkle_tree.root();

            // Locally check the proof
            // TODO: Check the leaf index / path
            if !merkle_tree.verify(*commitment, &proof) {
                error!(
                    ?commitment,
                    ?identity_index,
                    ?root,
                    "Proof does not verify locally."
                );
                panic!("Proof does not verify locally.");
            }

            // Verify the root on chain
            if let Err(error) = self.contracts.assert_valid_root(root).await {
                error!(
                    computed_root = ?root,
                    ?error,
                    "Root mismatch between tree and contract."
                );
                return Err(ServerError::RootMismatch);
            }
            Ok(InclusionProofResponse::Proof { root, proof })
        } else if self
            .database
            .pending_identity_exists(group_id, commitment)
            .await?
        {
            Ok(InclusionProofResponse::Pending)
        } else {
            Err(ServerError::IdentityCommitmentNotFound)
        }
    }

    #[instrument(level = "debug", skip_all)]
    async fn check_leaves(&self) {
        let merkle_tree = self.merkle_tree.read().await.unwrap_or_else(|e| {
            error!(?e, "Failed to obtain tree lock in check_leaves.");
            panic!("Sequencer potentially deadlocked, terminating.");
        });
        let next_leaf = self.next_leaf.load(Ordering::Acquire);
        let initial_leaf = self.contracts.initial_leaf();
        for (index, &leaf) in merkle_tree.leaves().iter().enumerate() {
            if index < next_leaf && leaf == initial_leaf {
                error!(
                    ?index,
                    ?leaf,
                    ?next_leaf,
                    "Leaf in non-empty spot set to initial leaf value."
                );
            }
            if index >= next_leaf && leaf != initial_leaf {
                error!(
                    ?index,
                    ?leaf,
                    ?next_leaf,
                    "Leaf in empty spot not set to initial leaf value."
                );
            }
            if leaf != initial_leaf {
                if let Some(previous) = merkle_tree.leaves()[..index]
                    .iter()
                    .position(|&l| l == leaf)
                {
                    error!(?index, ?leaf, ?previous, "Leaf not unique.");
                }
            }
        }
    }

    #[instrument(level = "info", skip_all)]
    async fn process_events(&mut self) -> Result<(), Error> {
        let mut merkle_tree = self.merkle_tree.write().await.unwrap_or_else(|e| {
            error!(?e, "Failed to obtain tree lock in process_events.");
            panic!("Sequencer potentially deadlocked, terminating.");
        });

        let initial_leaf = self.contracts.initial_leaf();
        let mut events = self
            .contracts
            .fetch_events(
                self.last_block,
                self.next_leaf.load(Ordering::Acquire),
                self.database.clone(),
            )
            .boxed();
        let shutdown = await_shutdown();
        pin_mut!(shutdown);
        loop {
            let (index, leaf, root) = select! {
                v = events.try_next() => match v.map_err(Error::EventError)? {
                    Some(a) => a,
                    None => break,
                },
                _ = &mut shutdown => return Err(Error::Interrupted),
            };
            debug!(?index, ?leaf, ?root, "Received event");

            // Check leaf index is valid
            if index >= merkle_tree.num_leaves() {
                error!(?index, ?leaf, num_leaves = ?merkle_tree.num_leaves(), "Received event out of range");
                return Err(Error::EventOutOfRange);
            }

            // Check if leaf value is valid
            if leaf == initial_leaf {
                error!(?index, ?leaf, "Inserting empty leaf");
                continue;
            }

            // Check leaf value with existing value
            let existing = merkle_tree.leaves()[index];
            if existing != initial_leaf {
                if existing == leaf {
                    error!(?index, ?leaf, "Received event for already existing leaf.");
                    continue;
                }
                error!(
                    ?index,
                    ?leaf,
                    ?existing,
                    "Received event for already set leaf."
                );
            }

            // Check insertion counter
            if index != self.next_leaf.load(Ordering::Acquire) {
                error!(
                    ?index,
                    ?self.next_leaf,
                    ?leaf,
                    "Event leaf index does not match expected leaf index."
                );
            }

            // Check duplicates
            if let Some(previous) = merkle_tree.leaves()[..index]
                .iter()
                .position(|&l| l == leaf)
            {
                error!(
                    ?index,
                    ?leaf,
                    ?previous,
                    "Received event for already inserted leaf."
                );
            }

            // Insert
            merkle_tree.set(index, leaf);
            self.next_leaf.store(
                max(self.next_leaf.load(Ordering::Acquire), index + 1),
                Ordering::Release,
            );

            // Check root
            if root != merkle_tree.root() {
                error!(computed_root = ?merkle_tree.root(), event_root = ?root, "Root mismatch between event and computed tree.");
                return Err(Error::RootMismatch);
            }
        }
        Ok(())
    }

    #[instrument(level = "debug", skip_all)]
    async fn check_health(&self) {
        let merkle_tree = self.merkle_tree.read().await.unwrap_or_else(|e| {
            error!(?e, "Failed to obtain tree lock in check_health.");
            panic!("Sequencer potentially deadlocked, terminating.");
        });
        let initial_leaf = self.contracts.initial_leaf();
        // TODO: A re-org undoing events would cause this to fail.
        if self.next_leaf.load(Ordering::Acquire) > 0 {
            if let Err(error) = self.contracts.assert_valid_root(merkle_tree.root()).await {
                error!(root = ?merkle_tree.root(), %error, "Root not valid on-chain.");
            } else {
                info!(root = ?merkle_tree.root(), "Root matches on-chain root.");
            }
        } else {
            // TODO: This should still be checkable.
            info!(root = ?merkle_tree.root(), "Empty tree, not checking root.");
        }

        // Check tree health
        let next_leaf = merkle_tree
            .leaves()
            .iter()
            .rposition(|&l| l != initial_leaf)
            .map_or(0, |i| i + 1);
        let used_leaves = &merkle_tree.leaves()[..next_leaf];
        let skipped = used_leaves.iter().filter(|&&l| l == initial_leaf).count();
        let mut dedup = used_leaves
            .iter()
            .filter(|&&l| l != initial_leaf)
            .collect::<Vec<_>>();
        dedup.sort();
        dedup.dedup();
        let unique = dedup.len();
        let duplicates = used_leaves.len() - skipped - unique;
        let total = merkle_tree.num_leaves();
        let available = total - next_leaf;
        #[allow(clippy::cast_precision_loss)]
        let fill = (next_leaf as f64) / (total as f64);
        if skipped == 0 && duplicates == 0 {
            info!(
                healthy = %unique,
                %available,
                %total,
                %fill,
                "Merkle tree is healthy, no duplicates or skipped leaves."
            );
        } else {
            error!(
                healthy = %unique,
                %duplicates,
                %skipped,
                used = %next_leaf,
                %available,
                %total,
                %fill,
                "Merkle tree has duplicate or skipped leaves."
            );
        }
        if next_leaf > available * 3 {
            if next_leaf > available * 19 {
                error!(
                    used = %next_leaf,
                    available = %available,
                    total = %total,
                    "Merkle tree is over 95% full."
                );
            } else {
                warn!(
                    used = %next_leaf,
                    available = %available,
                    total = %total,
                    "Merkle tree is over 75% full."
                );
            }
        }
    }
<<<<<<< HEAD

    #[instrument(level = "debug", skip_all)]
    async fn process_pending_identities(self: Arc<Self>) {
        let pending_events = self
            .database
            .get_unprocessed_pending_identities()
            .await
            .unwrap()
            .into_iter()
            .map(|(group_id, commitment)| Event::PendingIdentityInserted {
                group_id,
                commitment,
            })
            .collect();
        self.event_bus
            .publish_batch(pending_events)
            .expect("No one listening on the event bus, committer most likely dead.");
    }

    #[instrument(level = "info", skip_all)]
    async fn commit_identity(&self, group_id: usize, commitment: Hash) -> Result<(), ServerError> {
        // Get a progress lock on the tree for the duration of this operation.
        let tree = self.merkle_tree.progress().await.map_err(|e| {
            error!(?e, "Failed to obtain tree lock in commit_identity.");
            panic!("Sequencer potentially deadlocked, terminating.");
            #[allow(unreachable_code)]
            e
        })?;

        // Fetch next leaf index
        let identity_index = self.next_leaf.fetch_add(1, Ordering::AcqRel);

        // Send Semaphore transaction
        let receipt = self
            .contracts
            .insert_identity(commitment)
            .await
            .map_err(|e| {
                error!(?e, "Failed to insert identity to contract.");
                panic!("Failed to submit transaction, state synchronization lost.");
                #[allow(unreachable_code)]
                e
            })?;

        let mut tree = tree.upgrade_to_write().await.map_err(|e| {
            error!(?e, "Failed to obtain tree lock in insert_identity.");
            panic!("Sequencer potentially deadlocked, terminating.");
            #[allow(unreachable_code)]
            e
        })?;

        // Update  merkle tree
        tree.set(identity_index, commitment);

        // Downgrade write lock to progress lock
        let tree = tree.downgrade_to_progress();

        match receipt.block_number {
            Some(num) => {
                info!(
                    "Identity inserted in block {} at index {}.",
                    num, identity_index
                );
                self.database
                    .mark_identity_inserted(group_id, &commitment, num.as_usize(), identity_index)
                    .await?;
            }
            None => {
                panic!("this should not happen?");
            }
        }

        // Check tree root
        if let Err(error) = self.contracts.assert_valid_root(tree.root()).await {
            error!(
                computed_root = ?tree.root(),
                ?error,
                "Root mismatch between tree and contract."
            );
            panic!("Root mismatch between tree and contract.");
        }

        // Immediately write the tree to storage, before anyone else can
        // TODO: Store tree in database

        Ok(())
    }

    #[instrument(level = "debug", skip_all)]
    fn spawn_identity_committer(self: Arc<Self>) {
        let mut listener = self.event_bus.subscribe();
        tokio::spawn(async move {
            let mut transaction_in_progress = false;
            let (tx, mut rx) = tokio::sync::mpsc::channel(1);
            let mut work_queue: VecDeque<(usize, Hash)> = VecDeque::new();
            loop {
                if !transaction_in_progress && !work_queue.is_empty() {
                    let identity = work_queue
                        .pop_front()
                        .expect("Impossible, queue is checked non-empty");
                    transaction_in_progress = true;
                    let tx = tx.clone();
                    let app = self.clone();
                    tokio::spawn(async move {
                        info!("Committing identity {:?}", identity);
                        match app.commit_identity(identity.0, identity.1).await {
                            Ok(_) => {
                                info!("Identity committed.");
                                tx.send(()).await.expect(
                                    "Failed to send completion signal, identity committer is \
                                     likely dead, terminating.",
                                );
                            }
                            Err(e) => {
                                error!(?e, "Failed to commit identity.");
                                panic!("Failed to commit identity.");
                            }
                        }
                    });
                }

                select! {
                    _ = rx.recv() => {
                        info!("Identity committer job finished.");
                        transaction_in_progress = false;
                    },
                    Ok(msgs) = listener.recv() => {
                        for msg in msgs {
                            let Event::PendingIdentityInserted { group_id, commitment } = msg;
                            info!("Identity committer received event group_id: {}, identity: {}.", group_id, commitment);
                            work_queue.push_back((group_id, commitment));
                        }
                    },
                    else => {}
                }
            }
        });
    }
=======
}

#[derive(Debug, Error)]
enum Error {
    #[error("Interrupted")]
    Interrupted,
    #[error("Root mismatch between event and computed tree.")]
    RootMismatch,
    #[error("Received event out of range")]
    EventOutOfRange,
    #[error("Event error: {0}")]
    EventError(#[source] EventError),
>>>>>>> a2dc5980
}<|MERGE_RESOLUTION|>--- conflicted
+++ resolved
@@ -2,6 +2,7 @@
     contracts::{self, Contracts},
     database::{self, Database},
     ethereum::{self, Ethereum, EventError},
+    event_bus::{Event, EventBus},
     server::Error as ServerError,
     timed_read_progress_lock::TimedReadProgressLock,
 };
@@ -18,10 +19,7 @@
 };
 use serde::{Deserialize, Serialize};
 use std::{
-<<<<<<< HEAD
     collections::VecDeque,
-=======
->>>>>>> a2dc5980
     sync::{
         atomic::{AtomicUsize, Ordering},
         Arc,
@@ -32,14 +30,6 @@
 use tokio::{select, try_join};
 use tracing::{debug, error, info, instrument, warn};
 
-<<<<<<< HEAD
-use crate::{
-    database::{self, Database},
-    event_bus::{Event, EventBus},
-};
-
-=======
->>>>>>> a2dc5980
 pub type Hash = <PoseidonHash as Hasher>::Hash;
 
 #[derive(Debug, Deserialize, Serialize)]
@@ -84,11 +74,7 @@
 }
 
 pub struct App {
-<<<<<<< HEAD
-    database:    Database,
-=======
     database:    Arc<Database>,
->>>>>>> a2dc5980
     #[allow(dead_code)]
     ethereum:    Ethereum,
     contracts:   Contracts,
@@ -136,39 +122,33 @@
         };
 
         // Sync with chain on start up
-<<<<<<< HEAD
-        app.check_leaves().await?;
-        app.process_events().await?;
-        // TODO: Store file after processing events.
-        app.check_health().await?;
+        app.check_leaves().await;
+
+        match app.process_events().await {
+            Err(Error::RootMismatch) => {
+                error!("Error when rebuilding tree from cache. Retrying with db cache busted.");
+
+                // Create a new empty MerkleTree and wipe out cache db
+                let merkle_tree =
+                    PoseidonTree::new(app.contracts.tree_depth() + 1, app.contracts.initial_leaf());
+                app.merkle_tree = TimedReadProgressLock::new(
+                    Duration::from_secs(options.lock_timeout),
+                    merkle_tree,
+                );
+                app.next_leaf = AtomicUsize::new(0);
+                app.database.wipe_cache().await?;
+
+                // Retry
+                app.process_events().await?;
+            }
+            Err(e) => return Err(e.into()),
+            Ok(_) => {}
+        }
+
+        app.check_health().await;
         let app = Arc::new(app);
         app.clone().spawn_identity_committer();
         app.clone().process_pending_identities().await;
-=======
-        app.check_leaves().await;
-
-        match app.process_events().await {
-            Err(Error::RootMismatch) => {
-                error!("Error when rebuilding tree from cache. Retrying with db cache busted.");
-
-                // Create a new empty MerkleTree and wipe out cache db
-                let merkle_tree =
-                    PoseidonTree::new(app.contracts.tree_depth() + 1, app.contracts.initial_leaf());
-                app.merkle_tree =
-                    TimedRwLock::new(Duration::from_secs(options.lock_timeout), merkle_tree);
-                app.next_leaf = AtomicUsize::new(0);
-                app.database.wipe_cache().await?;
-
-                // Retry
-                app.process_events().await?;
-            }
-            Err(e) => return Err(e.into()),
-            Ok(_) => {}
-        }
-
-        app.check_health().await;
-
->>>>>>> a2dc5980
         Ok(app)
     }
 
@@ -499,7 +479,6 @@
             }
         }
     }
-<<<<<<< HEAD
 
     #[instrument(level = "debug", skip_all)]
     async fn process_pending_identities(self: Arc<Self>) {
@@ -638,7 +617,6 @@
             }
         });
     }
-=======
 }
 
 #[derive(Debug, Error)]
@@ -651,5 +629,4 @@
     EventOutOfRange,
     #[error("Event error: {0}")]
     EventError(#[source] EventError),
->>>>>>> a2dc5980
 }