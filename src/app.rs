--- conflicted
+++ resolved
@@ -252,17 +252,11 @@
     ///
     /// Will return `Err` if identity is already queued, or in the tree, or the
     /// queue malfunctions.
-<<<<<<< HEAD
-    #[instrument(level = "debug", skip_all)]
-    pub async fn insert_identity(&self, commitment: Hash) -> Result<EmptyResponse, ServerError> {
-        // TO REMOVE
-=======
     #[instrument(level = "debug", skip(self))]
     pub async fn insert_identity(
         &self,
         commitment: Hash,
     ) -> Result<InclusionProofResponse, ServerError> {
->>>>>>> 6d222473
         if commitment == self.identity_manager.initial_leaf_value() {
             warn!(?commitment, "Attempt to insert initial leaf.");
             return Err(ServerError::InvalidCommitment);
