use std::{sync::Arc, time::Duration};

use anyhow::Result as AnyhowResult;
use clap::Parser;
use futures::TryFutureExt;
use hyper::StatusCode;
use serde::Serialize;
use tokio::try_join;
use tracing::{error, info, instrument, warn};

use crate::{
    contracts,
    contracts::{legacy::Contract as LegacyContract, IdentityManager, SharedIdentityManager},
    database::{self, Database},
    ethereum::{self, Ethereum},
    ethereum_subscriber::{Error as SubscriberError, EthereumSubscriber},
    identity_committer::IdentityCommitter,
    identity_tree::{
        Hash, InclusionProof, OldTreeState, SharedTreeState, TreeItem, TreeState, ValidityScope,
    },
    server::{Error as ServerError, ToResponseCode},
    timed_rw_lock::TimedRwLock,
};

#[derive(Serialize)]
#[serde(transparent)]
pub struct InclusionProofResponse(InclusionProof);

impl From<InclusionProof> for InclusionProofResponse {
    fn from(value: InclusionProof) -> Self {
        Self(value)
    }
}

impl ToResponseCode for InclusionProofResponse {
    fn to_response_code(&self) -> StatusCode {
        StatusCode::OK
    }
}

#[derive(Clone, Debug, PartialEq, Parser)]
#[group(skip)]
pub struct Options {
    #[clap(flatten)]
    pub ethereum: ethereum::Options,

    #[clap(flatten)]
    pub contracts: contracts::Options,

    #[clap(flatten)]
    pub database: database::Options,

    /// Block number to start syncing from
    #[clap(long, env, default_value = "0")]
    pub starting_block: u64,

    /// Timeout for the tree lock (seconds).
    #[clap(long, env, default_value = "120")]
    pub lock_timeout: u64,
}

pub struct App {
    database:           Arc<Database>,
    #[allow(dead_code)]
    ethereum:           Ethereum,
    identity_manager:   SharedIdentityManager,
    identity_committer: Arc<IdentityCommitter>,
    #[allow(dead_code)]
    chain_subscriber:   EthereumSubscriber,
    old_tree_state:     SharedTreeState,
    merkle_tree:        TreeState,
}

impl App {
    /// # Errors
    ///
    /// Will return `Err` if the internal Ethereum handler errors or if the
    /// `options.storage_file` is not accessible.
    #[allow(clippy::missing_panics_doc)] // TODO
    #[instrument(name = "App::new", level = "debug")]
    pub async fn new(options: Options) -> AnyhowResult<Self> {
        let refresh_rate = options.ethereum.refresh_rate;
        let cache_recovery_step_size = options.ethereum.cache_recovery_step_size;

        // Connect to Ethereum and Database
        let (database, (ethereum, identity_manager)) = {
            let db = Database::new(options.database);

            let eth = Ethereum::new(options.ethereum).and_then(|ethereum| async move {
                let identity_manager = if cfg!(feature = "batching-contract") {
                    panic!("The batching contract does not yet exist but was requested.");
                } else {
                    LegacyContract::new(options.contracts, ethereum.clone()).await?
                };
                Ok((ethereum, Arc::new(identity_manager)))
            });

            // Connect to both in parallel
            try_join!(db, eth)?
        };

        let database = Arc::new(database);

        // Poseidon tree depth is one more than the contract's tree depth
        let tree_state = Arc::new(TimedRwLock::new(
            Duration::from_secs(options.lock_timeout),
<<<<<<< HEAD
            OldTreeState::new(contracts.tree_depth() + 1, contracts.initial_leaf()),
=======
            TreeState::new(
                identity_manager.tree_depth() + 1,
                identity_manager.initial_leaf_value(),
            ),
>>>>>>> d3f21b59
        ));

        let merkle_tree =
            TreeState::new(contracts.tree_depth() + 1, contracts.initial_leaf()).await;

        let identity_committer = Arc::new(IdentityCommitter::new(
            database.clone(),
<<<<<<< HEAD
            contracts.clone(),
            merkle_tree.clone(),
=======
            identity_manager.clone(),
            tree_state.clone(),
>>>>>>> d3f21b59
        ));
        let chain_subscriber = EthereumSubscriber::new(
            options.starting_block,
            database.clone(),
            identity_manager.clone(),
            tree_state.clone(),
        );

        // Sync with chain on start up
        let mut app = Self {
            database,
            ethereum,
<<<<<<< HEAD
            contracts: contracts.clone(),
=======
            identity_manager,
>>>>>>> d3f21b59
            identity_committer,
            chain_subscriber,
            old_tree_state: tree_state,
            merkle_tree,
        };

        // TODO Rethink these with new arch
        // select! {
        //     _ = app.load_initial_events(options.lock_timeout, options.starting_block,
        // cache_recovery_step_size) => {},     _ = await_shutdown() => return
        // Err(anyhow!("Innterrupted")) }
        //
        // // Basic sanity checks on the merkle tree
        // app.chain_subscriber.check_health().await;
        //
        // // Listen to Ethereum events
        // app.chain_subscriber.start(refresh_rate).await;

        // Process to push new identities to Ethereum
        app.identity_committer.start().await;

        Ok(app)
    }

    async fn load_initial_events(
        &mut self,
        lock_timeout: u64,
        starting_block: u64,
        cache_recovery_step_size: usize,
    ) -> AnyhowResult<()> {
        let mut root_mismatch_count = 0;
        loop {
            if root_mismatch_count == 1 {
                error!(cache_recovery_step_size, "Removing most recent cache.");
                self.database
                    .delete_most_recent_cached_events(cache_recovery_step_size as i64)
                    .await?;
            } else if root_mismatch_count == 2 {
                error!("Wiping out the entire cache.");
                self.database.wipe_cache().await?;
            } else if root_mismatch_count >= 3 {
                return Err(SubscriberError::RootMismatch.into());
            }

            match self.chain_subscriber.process_initial_events().await {
                Err(SubscriberError::RootMismatch) => {
                    error!("Error when rebuilding tree from cache.");
                    root_mismatch_count += 1;

                    // Create a new empty MerkleTree
                    self.old_tree_state = Arc::new(TimedRwLock::new(
                        Duration::from_secs(lock_timeout),
<<<<<<< HEAD
                        OldTreeState::new(
                            self.contracts.tree_depth() + 1,
                            self.contracts.initial_leaf(),
=======
                        TreeState::new(
                            self.identity_manager.tree_depth() + 1,
                            self.identity_manager.initial_leaf_value(),
>>>>>>> d3f21b59
                        ),
                    ));

                    // Retry
                    self.chain_subscriber = EthereumSubscriber::new(
                        starting_block,
                        self.database.clone(),
<<<<<<< HEAD
                        self.contracts.clone(),
                        self.old_tree_state.clone(),
                        self.identity_committer.clone(),
=======
                        self.identity_manager.clone(),
                        self.tree_state.clone(),
>>>>>>> d3f21b59
                    );
                }
                Err(e) => return Err(e.into()),
                Ok(_) => return Ok(()),
            }
        }
    }

    /// Queues an insert into the merkle tree.
    ///
    /// # Errors
    ///
    /// Will return `Err` if identity is already queued, or in the tree, or the
    /// queue malfunctions.
    #[instrument(level = "debug", skip_all)]
    pub async fn insert_identity(
        &self,
        commitment: Hash,
<<<<<<< HEAD
    ) -> Result<InclusionProofResponse, ServerError> {
        if commitment == self.contracts.initial_leaf() {
=======
    ) -> Result<(), ServerError> {
        if U256::from(group_id) != self.identity_manager.group_id() {
            return Err(ServerError::InvalidGroupId);
        }

        if commitment == self.identity_manager.initial_leaf_value() {
>>>>>>> d3f21b59
            warn!(?commitment, "Attempt to insert initial leaf.");
            return Err(ServerError::InvalidCommitment);
        }

        let insertion_result = self
            .database
            .insert_identity_if_not_duplicate(&commitment)
            .await?;

        let Some(leaf_idx) = insertion_result else {
            warn!(?commitment, "Pending identity already exists.");
            return Err(ServerError::DuplicateCommitment);
        };

        self.sync_tree_to(leaf_idx).await?;

        self.identity_committer.notify_queued().await;

        Ok(InclusionProofResponse::from(
            self.merkle_tree
                .get_proof(&TreeItem {
                    leaf_index: leaf_idx,
                    scope:      ValidityScope::SequencerOnly,
                })
                .await,
        ))
    }

    async fn sync_tree_to(&self, leaf_idx: usize) -> Result<(), ServerError> {
        let tree = self.merkle_tree.get_latest_tree();
        let last_index = tree.last_leaf().await;
        if leaf_idx <= last_index {
            return Ok(()); // Someone sync'd first, we're up to date
        }
        let identities = self
            .database
            .get_updates_range(last_index + 1, leaf_idx)
            .await?;
        tree.append_many_fresh(&identities).await;
        Ok(())
    }

    /// # Errors
    ///
    /// Will return `Err` if the provided index is out of bounds.
    #[instrument(level = "debug", skip_all)]
    pub async fn inclusion_proof(
        &self,
        commitment: &Hash,
    ) -> Result<InclusionProofResponse, ServerError> {
<<<<<<< HEAD
        if commitment == &self.contracts.initial_leaf() {
            return Err(ServerError::InvalidCommitment);
        }

        let item = self
=======
        if U256::from(group_id) != self.identity_manager.group_id() {
            return Err(ServerError::InvalidGroupId);
        }

        if commitment == &self.identity_manager.initial_leaf_value() {
            return Err(ServerError::InvalidCommitment);
        }

        {
            let tree = self.tree_state.read().await.map_err(|e| {
                error!(?e, "Failed to obtain tree lock in inclusion_proof.");
                panic!("Sequencer potentially deadlocked, terminating.");
                #[allow(unreachable_code)]
                e
            })?;

            if let Some(identity_index) = tree
                .merkle_tree
                .leaves()
                .iter()
                .position(|&x| x == *commitment)
            {
                let proof = tree
                    .merkle_tree
                    .proof(identity_index)
                    .ok_or(ServerError::IndexOutOfBounds)?;
                let root = tree.merkle_tree.root();

                // Locally check the proof
                // TODO: Check the leaf index / path
                if !tree.merkle_tree.verify(*commitment, &proof) {
                    error!(
                        ?commitment,
                        ?identity_index,
                        ?root,
                        "Proof does not verify locally."
                    );
                    panic!("Proof does not verify locally.");
                }

                drop(tree);

                // Verify the root on chain
                if let Err(error) = self.identity_manager.assert_valid_root(root).await {
                    error!(
                        computed_root = ?root,
                        ?error,
                        "Root mismatch between tree and contract."
                    );
                    return Err(ServerError::RootMismatch);
                }
                return Ok(InclusionProofResponse::Proof { root, proof });
            }
        }

        if self
>>>>>>> d3f21b59
            .database
            .get_identity_index(commitment)
            .await?
            .ok_or(ServerError::InvalidCommitment)?;

        let proof = self.merkle_tree.get_proof(&item).await;

        Ok(InclusionProofResponse(proof))
    }

    /// # Errors
    ///
    /// Will return an Error if any of the components cannot be shut down
    /// gracefully.
    pub async fn shutdown(&self) -> AnyhowResult<()> {
        info!("Shutting down identity committer and chain subscriber.");
        self.chain_subscriber.shutdown().await;
        self.identity_committer.shutdown().await
    }
}<|MERGE_RESOLUTION|>--- conflicted
+++ resolved
@@ -104,14 +104,10 @@
         // Poseidon tree depth is one more than the contract's tree depth
         let tree_state = Arc::new(TimedRwLock::new(
             Duration::from_secs(options.lock_timeout),
-<<<<<<< HEAD
-            OldTreeState::new(contracts.tree_depth() + 1, contracts.initial_leaf()),
-=======
-            TreeState::new(
+            OldTreeState::new(
                 identity_manager.tree_depth() + 1,
                 identity_manager.initial_leaf_value(),
             ),
->>>>>>> d3f21b59
         ));
 
         let merkle_tree =
@@ -119,13 +115,8 @@
 
         let identity_committer = Arc::new(IdentityCommitter::new(
             database.clone(),
-<<<<<<< HEAD
-            contracts.clone(),
+            identity_manager.clone(),
             merkle_tree.clone(),
-=======
-            identity_manager.clone(),
-            tree_state.clone(),
->>>>>>> d3f21b59
         ));
         let chain_subscriber = EthereumSubscriber::new(
             options.starting_block,
@@ -138,11 +129,7 @@
         let mut app = Self {
             database,
             ethereum,
-<<<<<<< HEAD
-            contracts: contracts.clone(),
-=======
             identity_manager,
->>>>>>> d3f21b59
             identity_committer,
             chain_subscriber,
             old_tree_state: tree_state,
@@ -195,15 +182,9 @@
                     // Create a new empty MerkleTree
                     self.old_tree_state = Arc::new(TimedRwLock::new(
                         Duration::from_secs(lock_timeout),
-<<<<<<< HEAD
                         OldTreeState::new(
-                            self.contracts.tree_depth() + 1,
-                            self.contracts.initial_leaf(),
-=======
-                        TreeState::new(
                             self.identity_manager.tree_depth() + 1,
                             self.identity_manager.initial_leaf_value(),
->>>>>>> d3f21b59
                         ),
                     ));
 
@@ -211,14 +192,8 @@
                     self.chain_subscriber = EthereumSubscriber::new(
                         starting_block,
                         self.database.clone(),
-<<<<<<< HEAD
-                        self.contracts.clone(),
+                        self.identity_manager.clone(),
                         self.old_tree_state.clone(),
-                        self.identity_committer.clone(),
-=======
-                        self.identity_manager.clone(),
-                        self.tree_state.clone(),
->>>>>>> d3f21b59
                     );
                 }
                 Err(e) => return Err(e.into()),
@@ -237,17 +212,8 @@
     pub async fn insert_identity(
         &self,
         commitment: Hash,
-<<<<<<< HEAD
     ) -> Result<InclusionProofResponse, ServerError> {
-        if commitment == self.contracts.initial_leaf() {
-=======
-    ) -> Result<(), ServerError> {
-        if U256::from(group_id) != self.identity_manager.group_id() {
-            return Err(ServerError::InvalidGroupId);
-        }
-
         if commitment == self.identity_manager.initial_leaf_value() {
->>>>>>> d3f21b59
             warn!(?commitment, "Attempt to insert initial leaf.");
             return Err(ServerError::InvalidCommitment);
         }
@@ -298,70 +264,11 @@
         &self,
         commitment: &Hash,
     ) -> Result<InclusionProofResponse, ServerError> {
-<<<<<<< HEAD
-        if commitment == &self.contracts.initial_leaf() {
-            return Err(ServerError::InvalidCommitment);
-        }
-
-        let item = self
-=======
-        if U256::from(group_id) != self.identity_manager.group_id() {
-            return Err(ServerError::InvalidGroupId);
-        }
-
         if commitment == &self.identity_manager.initial_leaf_value() {
             return Err(ServerError::InvalidCommitment);
         }
 
-        {
-            let tree = self.tree_state.read().await.map_err(|e| {
-                error!(?e, "Failed to obtain tree lock in inclusion_proof.");
-                panic!("Sequencer potentially deadlocked, terminating.");
-                #[allow(unreachable_code)]
-                e
-            })?;
-
-            if let Some(identity_index) = tree
-                .merkle_tree
-                .leaves()
-                .iter()
-                .position(|&x| x == *commitment)
-            {
-                let proof = tree
-                    .merkle_tree
-                    .proof(identity_index)
-                    .ok_or(ServerError::IndexOutOfBounds)?;
-                let root = tree.merkle_tree.root();
-
-                // Locally check the proof
-                // TODO: Check the leaf index / path
-                if !tree.merkle_tree.verify(*commitment, &proof) {
-                    error!(
-                        ?commitment,
-                        ?identity_index,
-                        ?root,
-                        "Proof does not verify locally."
-                    );
-                    panic!("Proof does not verify locally.");
-                }
-
-                drop(tree);
-
-                // Verify the root on chain
-                if let Err(error) = self.identity_manager.assert_valid_root(root).await {
-                    error!(
-                        computed_root = ?root,
-                        ?error,
-                        "Root mismatch between tree and contract."
-                    );
-                    return Err(ServerError::RootMismatch);
-                }
-                return Ok(InclusionProofResponse::Proof { root, proof });
-            }
-        }
-
-        if self
->>>>>>> d3f21b59
+        let item = self
             .database
             .get_identity_index(commitment)
             .await?
