--- conflicted
+++ resolved
@@ -1,8 +1,3 @@
-<<<<<<< HEAD
-use console_subscriber::ConsoleLayer;
-use eyre::Result as EyreResult;
-=======
->>>>>>> 25881f83
 use structopt::StructOpt;
 use tracing::{info, Subscriber};
 use tracing_subscriber::{registry::LookupSpan, Layer};
@@ -20,25 +15,6 @@
     pub tokio_console: bool,
 }
 
-<<<<<<< HEAD
-impl Options {
-    pub fn to_layer<S>(&self) -> EyreResult<impl Layer<S>>
-    where
-        S: Subscriber + for<'span> LookupSpan<'span>,
-    {
-        Ok(self.tokio_console.then(|| {
-            // TODO: Remove when <https://github.com/tokio-rs/tokio/issues/4114> resolves
-            // TODO: Configure server addr.
-            // TODO: Manage server thread.
-            assert!(
-                cfg!(tokio_unstable),
-                "Enabling --tokio-console requires a build with RUSTFLAGS=\"--cfg tokio_unstable\""
-            );
-            info!("Tokio-console available at http://127.0.0.1:6669/");
-            ConsoleLayer::builder().spawn()
-        }))
-    }
-=======
 pub fn layer<S>(options: &Options) -> impl Layer<S>
 where
     S: Subscriber + for<'a> LookupSpan<'a>,
@@ -59,5 +35,4 @@
         #[cfg(not(feature = "tokio-console"))]
         return Identity::new();
     })
->>>>>>> 25881f83
 }