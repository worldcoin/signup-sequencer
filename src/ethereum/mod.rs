--- conflicted
+++ resolved
@@ -136,10 +136,7 @@
         Ok(block_number.as_u64())
     }
 
-<<<<<<< HEAD
-=======
-    #[instrument(skip_all)]
->>>>>>> c20d1b75
+    #[instrument(skip_all)]
     pub async fn get_nonce(&self) -> EyreResult<usize> {
         let nonce = self
             .provider
@@ -148,10 +145,7 @@
         Ok(nonce.as_usize())
     }
 
-<<<<<<< HEAD
-=======
-    #[instrument(skip_all)]
->>>>>>> c20d1b75
+    #[instrument(skip_all)]
     pub async fn fetch_events(
         &self,
         starting_block: u64,
@@ -191,10 +185,7 @@
         Ok(insertions)
     }
 
-<<<<<<< HEAD
-=======
-    #[instrument(skip_all)]
->>>>>>> c20d1b75
+    #[instrument(skip_all)]
     pub async fn is_manager(&self) -> EyreResult<bool> {
         info!(?self.address, "My address");
         let manager = self.semaphore.manager().call().await?;
@@ -202,10 +193,7 @@
         Ok(manager == self.address)
     }
 
-<<<<<<< HEAD
-=======
-    #[instrument(skip_all)]
->>>>>>> c20d1b75
+    #[instrument(skip_all)]
     pub async fn create_group(&self, group_id: usize, tree_depth: usize) -> EyreResult<()> {
         // Must subtract one as internal rust merkle tree is eth merkle tree depth + 1
         let mut tx =
@@ -234,19 +222,12 @@
         Ok(())
     }
 
-<<<<<<< HEAD
-=======
-    #[instrument(skip_all)]
->>>>>>> c20d1b75
+    #[instrument(skip_all)]
     pub async fn insert_identity(
         &self,
         group_id: usize,
         commitment: &Field,
-<<<<<<< HEAD
-        tree_depth: usize,
-=======
         _tree_depth: usize,
->>>>>>> c20d1b75
         nonce: usize,
     ) -> EyreResult<()> {
         info!(%group_id, %commitment, "Inserting identity in contract");
@@ -264,11 +245,7 @@
 
         info!(?group_id, ?depth, "Fetched group tree depth");
         if depth == 0 {
-<<<<<<< HEAD
-            self.create_group(group_id, tree_depth).await?;
-=======
             return Err(eyre!("group {} not created", group_id));
->>>>>>> c20d1b75
         }
 
         let commitment = U256::from(commitment.to_be_bytes());
@@ -282,7 +259,6 @@
         } else {
             // Our tests use ganache which doesn't support EIP-1559 transactions yet.
             tx = tx.legacy();
-<<<<<<< HEAD
             self.provider.fill_transaction(&mut tx.tx, None).await?;
             tx.tx.set_nonce(nonce);
 
@@ -294,9 +270,6 @@
                     .checked_mul(2_u64.into())
                     .ok_or(eyre!("overflow in gasPrice"))?,
             );
-=======
-            tx.tx.set_nonce(nonce);
->>>>>>> c20d1b75
             info!(?tx, "Sending transaction");
             self.provider.send_transaction(tx.tx, None).await?
         };
