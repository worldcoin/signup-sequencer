<<<<<<< HEAD
#![allow(
    clippy::cast_sign_loss,
    clippy::cast_precision_loss,
    clippy::cast_lossless
)]
=======
#![allow(clippy::option_if_let_else, clippy::cast_precision_loss)]
>>>>>>> 3683000e

use std::{sync::Arc, time::Duration};

use anyhow::{anyhow, Result as AnyhowResult};
use async_trait::async_trait;
use clap::Parser;
use ethers::{
    core::k256::ecdsa::SigningKey,
    middleware::{
        gas_oracle::{
            Cache, EthGasStation, Etherchain, GasNow, GasOracle, GasOracleMiddleware, Median,
            Polygon, ProviderOracle,
        },
        SignerMiddleware,
    },
    providers::{Middleware, PendingTransaction},
    signers::{LocalWallet, Signer, Wallet},
    types::{
        transaction::eip2718::TypedTransaction, u256_from_f64_saturating, Address, BlockId,
        BlockNumber, Chain, TxHash, H256, U64,
    },
};
use futures::try_join;
use once_cell::sync::Lazy;
use prometheus::{
    exponential_buckets, register_counter, register_gauge, register_histogram,
    register_int_counter_vec, Counter, Gauge, Histogram, IntCounterVec,
};
use reqwest::Client as ReqwestClient;
use tokio::time::timeout;
use tracing::{debug_span, error, info, info_span, instrument, warn, Instrument};

use self::{estimator::Estimator, gas_oracle_logger::GasOracleLogger, min_gas_fees::MinGasFees};
use super::{
    read::ReadProvider,
    write::{TransactionId, TxError, WriteProvider},
};

mod estimator;
mod gas_oracle_logger;
mod min_gas_fees;

// Code out the provider stack in types
// Needed because of <https://github.com/gakonst/ethers-rs/issues/592>
type Provider1 = Estimator<ReadProvider>;
type Provider2 = GasOracleMiddleware<Arc<Provider1>, Box<dyn GasOracle>>;
type InnerProvider = SignerMiddleware<Provider2, Wallet<SigningKey>>;

const PENDING: Option<BlockId> = Some(BlockId::Number(BlockNumber::Pending));

static TX_COUNT: Lazy<IntCounterVec> = Lazy::new(|| {
    register_int_counter_vec!("eth_tx_count", "The transaction count by bytes4.", &[
        "bytes4"
    ])
    .unwrap()
});
static TX_LATENCY: Lazy<Histogram> = Lazy::new(|| {
    register_histogram!(
        "eth_tx_latency_seconds",
        "The transaction inclusion latency in seconds.",
        exponential_buckets(0.1, 1.5, 25).unwrap()
    )
    .unwrap()
});
static TX_GAS_FRACTION: Lazy<Histogram> = Lazy::new(|| {
    register_histogram!(
        "eth_tx_gas_fraction",
        "The fraction of the gas_limit used by the transaction.",
        vec![
            0.1, 0.2, 0.3, 0.4, 0.5, 0.6, 0.7, 0.75, 0.8, 0.85, 0.9, 0.95, 0.975, 0.99, 0.999, 1.0
        ]
    )
    .unwrap()
});
static TX_GAS_PRICE: Lazy<Gauge> = Lazy::new(|| {
    register_gauge!(
        "eth_tx_gas_price",
        "Effective gas price for mined transaction."
    )
    .unwrap()
});
static TX_GAS_USED: Lazy<Counter> = Lazy::new(|| {
    register_counter!("eth_tx_gas_used", "Cumulative gas used for transactions.").unwrap()
});
static TX_WEI_USED: Lazy<Counter> = Lazy::new(|| {
    register_counter!("eth_tx_wei_used", "Cumulative wei used for transactions.").unwrap()
});

// TODO: Log and metrics for signer / nonces.
#[derive(Clone, Debug, PartialEq, Parser)]
#[group(skip)]
pub struct Options {
    /// Private key used for transaction signing
    #[clap(
        long,
        env,
        default_value = "ee79b5f6e221356af78cf4c36f4f7885a11b67dfcc81c34d80249947330c0f82"
    )]
    // NOTE: We abuse `Hash` here because it has the right `FromStr` implementation.
    pub signing_key: H256,

    /// Minimum `max_fee_per_gas` to use in GWei. The default is for Polygon
    /// mainnet.
    #[clap(long, env, default_value = "1250.0")]
    pub min_max_fee: f64,

    /// Minimum `priority_fee_per_gas` to use in GWei. The default is for
    /// Polygon mainnet.
    #[clap(long, env, default_value = "31.0")]
    pub min_priority_fee: f64,

    /// Multiplier on `priority_fee_per_gas`.
    #[clap(long, env, default_value = "100")]
    pub priority_fee_multiplier_percentage: u64,

    /// Timeout for sending transactions to mempool (seconds).
    #[clap(long, env, default_value = "30")]
    pub send_timeout: u64,

    /// Timeout for mining transaction (seconds).
    #[clap(long, env, default_value = "300")]
    pub mine_timeout: u64,
}

#[derive(Clone, Debug)]
pub struct Provider {
    inner:        Arc<InnerProvider>,
    address:      Address,
    legacy:       bool,
    send_timeout: Duration,
    mine_timeout: Duration,
}

#[async_trait]
impl WriteProvider for Provider {
    async fn send_transaction(
        &self,
        tx: TypedTransaction,
        _only_once: bool,
    ) -> Result<TransactionId, TxError> {
        self.send_transaction(tx).await
    }

    async fn mine_transaction(&self, tx: TransactionId) -> Result<(), TxError> {
        self.mine_transaction(tx).await
    }

    fn address(&self) -> Address {
        self.address
    }
}

impl Provider {
    pub async fn new(read_provider: ReadProvider, options: Options) -> AnyhowResult<Self> {
        let legacy = read_provider.legacy;

        // Add a gas estimator with 10% and 10k gas bonus over provider.
        // TODO: Use local EVM evaluation?
        let provider = Estimator::new(read_provider.clone(), 1.10, 10e3);

        // Add a gas oracle.
        let provider = {
            // Start with a medianizer
            let mut median = Median::new();

            // Construct a fallback oracle
            let provider = Arc::new(provider);
            median.add_weighted(0.1, ProviderOracle::new(provider.clone()));

            // Utility to get a Reqwest client with 30s timeout.
            let client = || -> AnyhowResult<ReqwestClient> {
                ReqwestClient::builder()
                    .timeout(Duration::from_secs(30))
                    .build()
                    .map_err(Into::into)
            };

            // Add more oracles to the median based on the chain we are on.
            if let Ok(chain) = Chain::try_from(read_provider.chain_id) {
                match chain {
                    Chain::Mainnet => {
                        let client = client()?;
                        median.add(EthGasStation::with_client(client.clone(), None));
                        median.add(Etherchain::with_client(client.clone()));
                        median.add(GasNow::with_client(client));
                    }
                    Chain::Polygon | Chain::PolygonMumbai => {
                        median.add(Polygon::with_client(client()?, chain)?);
                    }
                    _ => {}
                }
            }

            // Add minimum gas fees.
            let min_max_fee = u256_from_f64_saturating(options.min_max_fee * 1e9);
            let min_priority_fee = u256_from_f64_saturating(options.min_priority_fee * 1e9);
            let oracle = MinGasFees::new(
                median,
                min_max_fee,
                min_priority_fee,
                options.priority_fee_multiplier_percentage.into(),
            );

            // Add a logging, caching and abstract the type.
            let oracle = GasOracleLogger::new(oracle);
            let oracle = Cache::new(Duration::from_secs(5), oracle);
            let oracle: Box<dyn GasOracle> = Box::new(oracle);

            // Sanity check. fetch current prices.
            let legacy_fee = oracle.fetch().await?;
            if read_provider.legacy {
                info!(%legacy_fee, "Fetched gas price (no eip1559)");
            } else {
                let (max_fee, priority_fee) = oracle.estimate_eip1559_fees().await?;
                info!(%legacy_fee, %max_fee, %priority_fee, "Fetched gas prices");
            }

            // Wrap in a middleware
            GasOracleMiddleware::new(provider, oracle)
        };

        // Construct a local key signer
        let (provider, address) = {
            // Create signer
            let signing_key = SigningKey::from_bytes(options.signing_key.as_bytes())?;
            let signer = LocalWallet::from(signing_key);
            let address = signer.address();

            // Create signer middleware for provider.
            let chain_id: u64 = read_provider
                .chain_id
                .try_into()
                .map_err(|e| anyhow!("{}", e))?;
            let signer = signer.with_chain_id(chain_id);
            let provider = SignerMiddleware::new(provider, signer);

            // Create local nonce manager.
            // TODO: This is state full. There may be unsettled TXs in the mempool.
            // let provider = { NonceManagerMiddleware::new(provider, address) };
            //
            // // Log wallet info.
            // let (next_nonce, balance) = try_join!(
            //     provider.initialize_nonce(PENDING),
            //     provider.get_balance(address, PENDING)
            // )?;
            // info!(?address, %next_nonce, %balance, "Constructed wallet");

            // Log wallet info.
            let (next_nonce, balance) = try_join!(
                provider.get_transaction_count(address, PENDING),
                provider.get_balance(address, PENDING)
            )?;
            info!(?address, %next_nonce, %balance, "Constructed wallet");

            // Sanity check the balance
            if balance.is_zero() {
                // Log an error, but try proceeding anyway.
                error!(?address, "Wallet has no funds.");
            }
            (provider, address)
        };
        // TODO: Check signer balance regularly and keep the metric as a gauge.

        Ok(Self {
            inner: Arc::new(provider),
            address,
            legacy,
            send_timeout: Duration::from_secs(options.send_timeout),
            mine_timeout: Duration::from_secs(options.mine_timeout),
        })
    }

    #[instrument(level = "debug", skip_all)]
    async fn send_transaction(&self, tx: TypedTransaction) -> Result<TransactionId, TxError> {
        self.send_transaction_unlogged(tx).await.map_err(|e| {
            error!(?e, "Transaction failed");
            e
        })
    }

    #[instrument(level = "debug", skip_all)]
    async fn mine_transaction(&self, tx: TransactionId) -> Result<(), TxError> {
        let tx_hash = hex::decode(&tx.0).map_err(|err| TxError::Parse(Box::new(err)))?;

        let tx_hash = TxHash::from_slice(&tx_hash);

        // We're fetching the transaction again to get the nonce and gas limit
        // TODO: We should be able to transfer this data via the input args
        let tx = self
            .inner
            .get_transaction(tx_hash)
            .await
            .map_err(|err| TxError::Fetch(Box::new(err)))?
            .ok_or_else(|| {
                error!(?tx_hash, "Transaction dropped");
                TxError::Dropped(tx_hash)
            })?;

        let nonce = tx.nonce;

        let pending = PendingTransaction::new(tx_hash, self.inner.provider());

        let timer = TX_LATENCY.start_timer();

        let receipt = timeout(self.mine_timeout, pending)
            .instrument(info_span!("Wait for TX to be mined"))
            .await
            .map_err(|elapsed| {
                error!(?elapsed, "Waiting for transaction confirmation timed out");
                TxError::ConfirmationTimeout
            })?
            .map_err(|err| {
                error!(?nonce, ?tx_hash, ?err, "Transaction failed to confirm");

                TxError::Confirmation(err)
            })?
            .ok_or_else(|| {
                error!(?nonce, ?tx_hash, "Transaction dropped");
                TxError::Dropped(tx_hash)
            })?;

        timer.observe_duration();
        info!(?nonce, ?tx_hash, ?receipt, "Transaction mined");

        if let Some(gas_price) = receipt.effective_gas_price {
            TX_GAS_PRICE.set(gas_price.as_u128() as f64);
        } else {
            error!(
                ?nonce,
                ?tx,
                ?receipt,
                "Receipt did not include effective gas price."
            );
        }

        if let Some(gas_used) = receipt.gas_used {
            TX_GAS_USED.inc_by(gas_used.as_u128() as f64);
            let gas_limit = tx.gas;
            let gas_fraction = gas_used.as_u128() as f64 / gas_limit.as_u128() as f64;

            TX_GAS_FRACTION.observe(gas_fraction);

            if gas_fraction > 0.9 {
                warn!(
                    ?nonce,
                    %gas_used,
                    %gas_limit,
                    %gas_fraction,
                    "Transaction used more than 90% of the gas limit."
                );
            }

            if let Some(gas_price) = receipt.effective_gas_price {
                let cost_wei = gas_used * gas_price;
                TX_WEI_USED.inc_by(cost_wei.as_u128() as f64);
            }
        } else {
            error!(?nonce, ?tx, ?receipt, "Receipt did not include gas used.");
        }

        // Check receipt status for success
        if receipt.status != Some(U64::from(1_u64)) {
            return Err(TxError::Failed(Some(receipt)));
        }

        Ok(())
    }

    #[instrument(level = "info", skip(self))]
    async fn send_transaction_unlogged(
        &self,
        tx: TypedTransaction,
    ) -> Result<TransactionId, TxError> {
        // Convert to legacy transaction if required
        let mut tx = if self.legacy {
            TypedTransaction::Legacy(match tx {
                TypedTransaction::Legacy(tx) => tx,
                TypedTransaction::Eip1559(tx) => tx.into(),
                TypedTransaction::Eip2930(tx) => tx.tx,
            })
        } else {
            tx
        };

        // Fill in transaction
        self.inner
            .fill_transaction(&mut tx, None)
            .instrument(debug_span!("Fill in transaction"))
            .await
            .map_err(|error| {
                error!(?error, "Failed to fill transaction");
                TxError::Fill(Box::new(error))
            })?;

        let nonce = tx.nonce().unwrap().as_u64();
        let gas_limit = tx.gas().unwrap().as_u128() as f64;
        let gas_price = tx.gas_price().unwrap().as_u128() as f64;

        // Log transaction
        info!(?tx, ?nonce, ?gas_limit, ?gas_price, "Sending transaction.");
        let bytes4: u32 = tx.data().map_or(0, |data| {
            let mut buffer = [0; 4];
            buffer.copy_from_slice(&data.as_ref()[..4]); // TODO: Don't panic.
            u32::from_be_bytes(buffer)
        });
        let bytes4 = format!("{bytes4:8x}");
        TX_COUNT.with_label_values(&[&bytes4]).inc();

        // Send TX to mempool
        let pending = timeout(
            self.send_timeout,
            self.inner.send_transaction(tx.clone(), None),
        )
        .instrument(info_span!("Send TX to mempool"))
        .await
        .map_err(|elapsed| {
            error!(?elapsed, "Send transaction timed out");
            TxError::SendTimeout
        })?
        .map_err(|error| {
            error!(?nonce, ?error, "Failed to send transaction");
            TxError::Send(Box::new(error))
        })?;

        let tx_hash: H256 = *pending;

        info!(?nonce, ?tx_hash, "Transaction in mempool");

        let transaction_id = hex::encode(tx_hash.as_bytes());

        Ok(TransactionId(transaction_id))
    }
}<|MERGE_RESOLUTION|>--- conflicted
+++ resolved
@@ -1,12 +1,8 @@
-<<<<<<< HEAD
 #![allow(
     clippy::cast_sign_loss,
     clippy::cast_precision_loss,
     clippy::cast_lossless
 )]
-=======
-#![allow(clippy::option_if_let_else, clippy::cast_precision_loss)]
->>>>>>> 3683000e
 
 use std::{sync::Arc, time::Duration};
 
