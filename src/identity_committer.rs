--- conflicted
+++ resolved
@@ -148,6 +148,7 @@
         let process_identities_handle = {
             let mut shutdown_receiver = shutdown_sender.subscribe();
 
+            let database = self.database.clone();
             let identity_manager = self.identity_manager.clone();
             let batch_tree = self.tree_state.get_batching_tree();
             let timeout = self.batch_insert_timeout_secs;
@@ -155,6 +156,7 @@
             spawn_or_abort(async move {
                 select! {
                     result = Self::process_identities(
+                        &database,
                         &identity_manager,
                         &batch_tree,
                         &mut wake_up_receiver,
@@ -207,6 +209,7 @@
     }
 
     async fn process_identities(
+        database: &Database,
         identity_manager: &IdentityManager,
         batching_tree: &TreeVersion,
         wake_up_receiver: &mut mpsc::Receiver<()>,
@@ -251,6 +254,7 @@
                     info!("Sending non-full batch with {}/{} updates.", updates.len(), batch_size);
 
                     Self::commit_identities(
+                        database,
                         identity_manager,
                         batching_tree,
                         pending_identities_sender,
@@ -298,6 +302,7 @@
                     }
 
                     Self::commit_identities(
+                        database,
                         identity_manager,
                         batching_tree,
                         pending_identities_sender,
@@ -318,6 +323,7 @@
     //   batches and the second would mine those batches.
     #[instrument(level = "info", skip_all)]
     async fn commit_identities(
+        database: &Database,
         identity_manager: &IdentityManager,
         batching_tree: &TreeVersion,
         pending_identities_sender: &mpsc::Sender<PendingIdentities>,
@@ -447,20 +453,15 @@
 
         let identity_keys: Vec<usize> = updates.iter().map(|update| update.leaf_index).collect();
 
-<<<<<<< HEAD
         // The transaction will be awaited on asynchronously
         permit.send(PendingIdentities {
             identity_keys,
             transaction_id,
         });
-=======
-        Self::log_pending_identities_count(database).await?;
->>>>>>> 20f295ab
 
         Ok(())
     }
 
-<<<<<<< HEAD
     #[instrument(level = "info", skip_all)]
     pub async fn mine_identities(
         database: &Database,
@@ -484,12 +485,15 @@
                 .await?;
 
             mined_tree.apply_next_updates(identity_keys.len()).await;
-        }
-=======
+
+            Self::log_pending_identities_count(database).await?;
+        }
+        Ok(())
+    }
+
     async fn log_pending_identities_count(database: &Database) -> AnyhowResult<()> {
         let pending_identities = database.count_pending_identities().await?;
         PENDING_IDENTITIES.set(f64::from(pending_identities));
->>>>>>> 20f295ab
         Ok(())
     }
 
