--- conflicted
+++ resolved
@@ -41,6 +41,9 @@
 pub struct PendingIdentities {
     identity_keys:  Vec<usize>,
     transaction_id: TransactionId,
+    pre_root:       U256,
+    post_root:      U256,
+    start_index:    usize,
 }
 
 static PENDING_IDENTITIES: Lazy<Gauge> = Lazy::new(|| {
@@ -419,7 +422,6 @@
             })
             .collect();
 
-<<<<<<< HEAD
         // We prepare the proof before reserving a slot in the pending identities
         let proof = identity_manager
             .prepare_proof(start_index, pre_root, post_root, &identity_commitments)
@@ -435,9 +437,8 @@
         //
         // Additionally if the receiver is dropped this reserve call will also fail.
         let permit = pending_identities_sender.reserve().await?;
-=======
+
         info!(start_index, ?pre_root, ?post_root, "Submitting batch");
->>>>>>> c5504161
 
         // With all the data prepared we can submit the identities to the on-chain
         // identity manager and wait for that transaction to be mined.
@@ -456,21 +457,14 @@
             })?;
 
         let identity_keys: Vec<usize> = updates.iter().map(|update| update.leaf_index).collect();
-<<<<<<< HEAD
-=======
-        database
-            .mark_identities_submitted_to_contract(&post_root.into(), identity_keys.as_slice())
-            .await?;
-
-        info!(start_index, ?pre_root, ?post_root, "Batch mined");
-
-        mined_tree.apply_next_updates(updates.len()).await;
->>>>>>> c5504161
 
         // The transaction will be awaited on asynchronously
         permit.send(PendingIdentities {
             identity_keys,
             transaction_id,
+            pre_root,
+            post_root,
+            start_index,
         });
 
         Ok(())
@@ -484,10 +478,18 @@
         mut pending_identities_receiver: mpsc::Receiver<PendingIdentities>,
     ) -> AnyhowResult<()> {
         loop {
-            let Some(PendingIdentities { identity_keys, transaction_id }) = pending_identities_receiver.recv().await else {
+            let Some(pending_identity) = pending_identities_receiver.recv().await else {
                 warn!("Pending identities channel closed, terminating.");
                 break;
             };
+
+            let PendingIdentities {
+                identity_keys,
+                transaction_id,
+                pre_root,
+                post_root,
+                start_index,
+            } = pending_identity;
 
             identity_manager.mine_identities(transaction_id).await?;
 
@@ -495,8 +497,10 @@
             // blockchain in the source-of-truth database, and also update the mined tree to
             // agree with the database and chain.
             database
-                .mark_identities_submitted_to_contract(identity_keys.as_slice())
+                .mark_identities_submitted_to_contract(&post_root.into(), identity_keys.as_slice())
                 .await?;
+
+            info!(start_index, ?pre_root, ?post_root, "Batch mined");
 
             mined_tree.apply_next_updates(identity_keys.len()).await;
 
