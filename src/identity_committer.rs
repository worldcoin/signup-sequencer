--- conflicted
+++ resolved
@@ -13,19 +13,8 @@
 use tracing::{debug, info, instrument, warn};
 
 use crate::{
-<<<<<<< HEAD
-    contracts::{IdentityManager, SharedIdentityManager},
-    database::Database,
-    identity_tree::{
-        Canonical, Intermediate, TreeState, TreeUpdate, TreeVersion, TreeVersionReadOps,
-        TreeWithNextVersion,
-    },
-    prover::batch_insertion::Identity,
-    utils::spawn_or_abort,
-=======
     contracts::SharedIdentityManager, database::Database, ethereum::write::TransactionId,
     identity_tree::TreeState, utils::spawn_or_abort,
->>>>>>> 36bf50db
 };
 
 mod tasks;
@@ -212,239 +201,9 @@
         });
     }
 
-<<<<<<< HEAD
-    async fn process_identities(
-        database: &Database,
-        identity_manager: &IdentityManager,
-        batching_tree: &TreeVersion<Intermediate>,
-        mined_tree: &TreeVersion<Canonical>,
-        wake_up_receiver: &mut Receiver<()>,
-        timeout_secs: u64,
-    ) -> AnyhowResult<()> {
-        info!("Starting identity processor.");
-        let batch_size = identity_manager.batch_size();
-
-        // We start a timer and force it to perform one initial tick to avoid an
-        // immediate trigger.
-        let mut timer = time::interval(Duration::from_secs(timeout_secs));
-        timer.tick().await;
-
-        // When both futures are woken at once, the choice is made
-        // non-deterministically. This could, in the worst case, result in users waiting
-        // for twice `timeout_secs` for their insertion to be processed.
-        //
-        // To ensure that this does not happen we track the last time a batch was
-        // inserted. If we have an incomplete batch but are within a small delta of the
-        // tick happening anyway in the wake branch, we insert the current
-        // (possibly-incomplete) batch anyway.
-        let mut last_batch_time: SystemTime = SystemTime::now();
-
-        loop {
-            // We ping-pong between two cases for being woken. This ensures that there is a
-            // maximum time that users can wait for their identity commitment to be
-            // processed, but also that we are not inefficient with on-chain gas by being
-            // too eager.
-            //
-            select! {
-                _ = timer.tick() => {
-                    debug!("Identity batch insertion woken due to timeout.");
-
-                    // If the timer has fired we want to insert whatever
-                    // identities we have, even if it's not many. This ensures
-                    // a minimum quality of service for API users.
-                    let updates = batching_tree.peek_next_updates(batch_size);
-                    if updates.is_empty() {
-                        continue;
-                    }
-                    info!("Sending non-full batch with {}/{} updates.", updates.len(), batch_size);
-
-                    Self::commit_identities(
-                        database,
-                        identity_manager,
-                        mined_tree,
-                        batching_tree,
-                        &updates
-                    ).await?;
-                    last_batch_time = SystemTime::now();
-                }
-                _ = wake_up_receiver.recv() => {
-                    debug!("Identity batch insertion woken due to request.");
-
-                    // Capture the time difference since the last batch, and compute
-                    // whether we want to insert anyway. We do this if the difference
-                    // is less than some debounce threshold.
-                    //
-                    // We unconditionally convert `u64 -> i64` as numbers should
-                    // always be small. If the numbers are not always small then
-                    // we _want_ to panic as something is horribly broken.
-                    let current_time = SystemTime::now();
-                    let diff_secs = if let Ok(diff) = current_time.duration_since(last_batch_time) {
-                        diff.as_secs()
-                    } else {
-                        warn!("Identity committer things that the last batch is in the future.");
-                        continue
-                    };
-                    let should_process_anyway =
-                        timeout_secs.abs_diff(diff_secs) <= DEBOUNCE_THRESHOLD_SECS;
-
-                    // We have _at most_ one complete batch here.
-                    let updates = batching_tree.peek_next_updates(batch_size);
-
-                    // If there are not enough identities to insert at this
-                    // stage we can wait. The timer will ensure that the API
-                    // clients do not wait too long for their submission to be
-                    // completed.
-                    if updates.len() < batch_size && !should_process_anyway {
-                        // We do not reset the timer here as we may want to
-                        // insert anyway soon.
-                        debug!(
-                            "Pending identities ({}) is less than batch size ({}). Waiting.",
-                            updates.len(),
-                            batch_size
-                        );
-                        continue;
-                    }
-
-                    Self::commit_identities(
-                        database,
-                        identity_manager,
-                        mined_tree,
-                        batching_tree,
-                        &updates
-                    ).await?;
-
-                    // We've inserted the identities, so we want to ensure that
-                    // we don't trigger again until either we get a full batch
-                    // or the timer ticks.
-                    timer.reset();
-                    last_batch_time = SystemTime::now();
-                }
-            }
-        }
-    }
-
-    // TODO This can be split into multiple phases. The first would compute the
-    //   batches and the second would mine those batches.
-    #[instrument(level = "info", skip_all)]
-    async fn commit_identities(
-        database: &Database,
-        identity_manager: &IdentityManager,
-        mined_tree: &TreeVersion<Canonical>,
-        batching_tree: &TreeVersion<Intermediate>,
-        updates: &[TreeUpdate],
-    ) -> AnyhowResult<()> {
-        if updates.is_empty() {
-            warn!("Identity commit requested with zero identities. Continuing.");
-            return Ok(());
-        }
-        debug!("Starting identity commit for {} identities.", updates.len());
-
-        // Sanity check that the insertions are to consecutive leaves in the tree.
-        let mut last_index = updates.first().expect("Updates is non empty.").leaf_index;
-        for update in updates[1..].iter() {
-            assert_eq!(
-                last_index + 1,
-                update.leaf_index,
-                "Identities are not consecutive leaves in the tree."
-            );
-            last_index = update.leaf_index;
-        }
-
-        // Grab the initial conditions before the updates are applied to the tree.
-        let start_index = updates[0].leaf_index;
-        let pre_root: U256 = batching_tree.get_root().into();
-        let mut commitments: Vec<U256> =
-            updates.iter().map(|update| update.element.into()).collect();
-
-        // Next we apply the updates, retrieving the merkle proofs after each step of
-        // that process.
-        let mut merkle_proofs = batching_tree.apply_next_updates(updates.len());
-
-        // Grab some variables for sizes to make querying easier.
-        let batch_size = identity_manager.batch_size();
-        let commitment_count = updates.len();
-
-        // If these aren't equal then something has gone terribly wrong and is a
-        // programmer bug, so we abort.
-        assert_eq!(
-            commitment_count,
-            merkle_proofs.len(),
-            "Number of identities does not match the number of merkle proofs."
-        );
-
-        // The verifier and prover can only work with a given batch size, so we need to
-        // ensure that our batches match that size. We do this by padding with
-        // subsequent zero identities and their associated merkle proofs if the batch is
-        // too small.
-        if commitment_count != batch_size {
-            let start_index = updates
-                .last()
-                .expect("Already confirmed to exist.")
-                .leaf_index
-                + 1;
-            let padding = batch_size - commitment_count;
-            commitments.append(&mut vec![U256::zero(); padding]);
-
-            for i in start_index..(start_index + padding) {
-                let (_, proof) = batching_tree.get_proof(i);
-                merkle_proofs.push(proof);
-            }
-        }
-
-        assert_eq!(
-            commitments.len(),
-            batch_size,
-            "Mismatch between commitments and batch size."
-        );
-        assert_eq!(
-            merkle_proofs.len(),
-            batch_size,
-            "Mismatch between merkle proofs and batch size."
-        );
-
-        // With the updates applied we can grab the value of the tree's new root and
-        // build our identities for sending to the identity manager.
-        let post_root: U256 = batching_tree.get_root().into();
-        let identity_commitments: Vec<Identity> = commitments
-            .iter()
-            .zip(merkle_proofs)
-            .map(|(id, prf)| {
-                let commitment: U256 = id.into();
-                let proof: Vec<U256> = prf
-                    .0
-                    .iter()
-                    .map(|branch| match branch {
-                        Branch::Left(v) | Branch::Right(v) => U256::from(*v),
-                    })
-                    .collect();
-                Identity::new(commitment, proof)
-            })
-            .collect();
-
-        // With all the data prepared we can submit the identities to the on-chain
-        // identity manager and wait for that transaction to be mined.
-        identity_manager
-            .register_identities(start_index, pre_root, post_root, identity_commitments)
-            .await
-            .map_err(|e| {
-                error!(?e, "Failed to insert identity to contract.");
-                e
-            })?;
-
-        // With this done, all that remains is to mark them as submitted to the
-        // blockchain in the source-of-truth database, and also update the mined tree to
-        // agree with the database and chain.
-        let identity_keys: Vec<usize> = updates.iter().map(|update| update.leaf_index).collect();
-        database
-            .mark_identities_submitted_to_contract(identity_keys.as_slice())
-            .await?;
-        mined_tree.apply_next_updates(updates.len());
-
-=======
     async fn log_pending_identities_count(database: &Database) -> AnyhowResult<()> {
         let pending_identities = database.count_pending_identities().await?;
         PENDING_IDENTITIES.set(f64::from(pending_identities));
->>>>>>> 36bf50db
         Ok(())
     }
 
