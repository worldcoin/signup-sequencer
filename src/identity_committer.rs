--- conflicted
+++ resolved
@@ -1,5 +1,3 @@
-<<<<<<< HEAD
-=======
 use crate::{
     contracts::{IdentityManager, SharedIdentityManager},
     database::Database,
@@ -7,7 +5,6 @@
     utils::spawn_or_abort,
 };
 use anyhow::{anyhow, Result as AnyhowResult};
->>>>>>> d3f21b59
 use std::sync::Arc;
 
 use anyhow::{anyhow, Result as AnyhowResult};
@@ -75,29 +72,14 @@
 /// a time. Spawning multiple worker threads will result in undefined behavior,
 /// including data duplication.
 pub struct IdentityCommitter {
-<<<<<<< HEAD
     instance:   RwLock<Option<RunningInstance>>,
     database:   Arc<Database>,
-    contracts:  Arc<Contracts>,
+    contracts:  SharedIdentityManager,
     tree_state: TreeState,
 }
 
 impl IdentityCommitter {
-    pub fn new(database: Arc<Database>, contracts: Arc<Contracts>, tree_state: TreeState) -> Self {
-=======
-    instance:         RwLock<Option<RunningInstance>>,
-    database:         Arc<Database>,
-    identity_manager: SharedIdentityManager,
-    tree_state:       SharedTreeState,
-}
-
-impl IdentityCommitter {
-    pub fn new(
-        database: Arc<Database>,
-        contracts: SharedIdentityManager,
-        tree_state: SharedTreeState,
-    ) -> Self {
->>>>>>> d3f21b59
+    pub fn new(database: Arc<Database>, contracts: SharedIdentityManager, tree_state: TreeState) -> Self {
         Self {
             instance: RwLock::new(None),
             database,
@@ -116,7 +98,6 @@
         let (shutdown_sender, mut shutdown_receiver) = mpsc::channel(1);
         let (wake_up_sender, mut wake_up_receiver) = mpsc::channel(1);
         let database = self.database.clone();
-<<<<<<< HEAD
         let contracts = self.contracts.clone();
         let tree = self.tree_state.get_mined_tree();
         let handle = spawn_or_abort(async move {
@@ -129,19 +110,15 @@
 
                     Self::commit_identity(&database, &contracts, &tree, &update).await?;
                 }
-=======
-        let identity_manager = self.identity_manager.clone();
-        let tree_state = self.tree_state.clone();
-        let handle = spawn_or_abort(async move {
-            select! {
-                result = Self::process_identities(&database, &*identity_manager, &tree_state, &mut wake_up_receiver) => {
-                    result?;
->>>>>>> d3f21b59
-
-                }
-                _ = shutdown_receiver.recv() => {
-                    info!("Woke up by shutdown signal, exiting.");
-                    return Ok(());
+
+                select! {
+                    _ = wake_up_receiver.recv() => {
+                        debug!("Woke up by a request.");
+                    }
+                    _ = shutdown_receiver.recv() => {
+                        info!("Woke up by shutdown signal, exiting.");
+                        return Ok(());
+                    }
                 }
             }
             Ok(())
@@ -175,7 +152,6 @@
     #[instrument(level = "info", skip_all)]
     async fn commit_identity(
         database: &Database,
-<<<<<<< HEAD
         contracts: &Contracts,
         tree: &TreeVersion,
         update: &TreeUpdate,
@@ -188,55 +164,14 @@
                 error!(?e, "Failed to insert identity to contract.");
                 e
             })?;
-=======
-        identity_manager: &(dyn IdentityManager + Send + Sync),
-        tree_state: &SharedTreeState,
-        group_id: usize,
-        commitment: Hash,
-    ) -> AnyhowResult<()> {
-        {
-            let tree = tree_state.read().await.unwrap_or_else(|e| {
-                error!(?e, "Failed to obtain tree lock in check_leaves.");
-                panic!("Sequencer potentially deadlocked, terminating.");
-            });
-            let is_duplicate = tree.merkle_tree.leaves()[..tree.next_leaf].contains(&commitment);
-            if is_duplicate {
-                warn!(
-                    ?commitment,
-                    "Attempted to insert duplicate identity, skipping"
-                );
-                database
-                    .delete_pending_identity(group_id, &commitment)
-                    .await?;
-                return Ok(());
-            }
-        }
-
-        let is_retry = database
-            .attempt_identity_insertion(group_id, &commitment)
-            .await?;
->>>>>>> d3f21b59
-
-        // Send Semaphore transaction
-        let transaction_id = identity_manager
-            .register_identities(vec![commitment])
-            .await
-            .map_err(|e| {
-                error!(?e, "Failed to insert identity to contract.");
-                e
-            })?;
 
         info!("Identity submitted in transaction {:?}.", transaction_id);
         database
-<<<<<<< HEAD
             .mark_identity_submitted_to_contract(
                 &update.element,
                 update.leaf_index,
                 block.as_usize(),
             )
-=======
-            .mark_identity_inserted(group_id, &commitment, transaction_id.as_ref())
->>>>>>> d3f21b59
             .await?;
 
         tree.apply_next_update().await;
