--- conflicted
+++ resolved
@@ -318,15 +318,9 @@
 
 #[cfg(test)]
 mod test {
-<<<<<<< HEAD
-    use hyper::{body::to_bytes, Request, StatusCode};
-=======
     use super::*;
     use hyper::{Request, StatusCode};
->>>>>>> 3683000e
     use serde_json::json;
-
-    use super::*;
 
     // TODO: Fix test
     // #[tokio::test]
