--- conflicted
+++ resolved
@@ -112,20 +112,11 @@
 async fn insert_identity(
     State(app): State<Arc<App>>,
     Json(insert_identity_request): Json<InsertCommitmentRequest>,
-<<<<<<< HEAD
 ) -> Result<(), Error> {
     app.insert_identity(insert_identity_request.identity_commitment)
         .await?;
 
     Ok(())
-=======
-) -> Result<(StatusCode, Json<InclusionProofResponse>), Error> {
-    let result = app
-        .insert_identity(insert_identity_request.identity_commitment)
-        .await?;
-
-    Ok((result.to_response_code(), Json(result)))
->>>>>>> 6d222473
 }
 
 async fn verify_semaphore_proof(
