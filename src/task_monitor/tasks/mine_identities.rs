--- conflicted
+++ resolved
@@ -5,7 +5,6 @@
 use chrono::{DateTime, Utc};
 use ethers::types::U256;
 use tracing::{info, instrument};
-
 
 use crate::contracts::{IdentityManager, SharedIdentityManager};
 use crate::database::Database;
@@ -13,7 +12,7 @@
 use crate::task_monitor::{
     PendingBatchDeletion, PendingBatchInsertion, PendingBatchSubmission, TaskMonitor,
 };
-use crate::utils::async_queue::{AsyncQueue};
+use crate::utils::async_queue::AsyncQueue;
 
 pub struct MineIdentities {
     database: Arc<Database>,
@@ -64,10 +63,6 @@
                     database,
                     identity_manager,
                     mined_tree,
-<<<<<<< HEAD
-=======
-                    mined_roots_queue,
->>>>>>> a45cafe8
                 )
                 .await?;
             }
@@ -77,10 +72,6 @@
                     database,
                     identity_manager,
                     mined_tree,
-<<<<<<< HEAD
-=======
-                    mined_roots_queue,
->>>>>>> a45cafe8
                 )
                 .await?;
             }
@@ -150,10 +141,6 @@
     database: &Database,
     identity_manager: &IdentityManager,
     mined_tree: &TreeVersion<Intermediate>,
-<<<<<<< HEAD
-=======
-    mined_roots_queue: &AsyncQueue<U256>,
->>>>>>> a45cafe8
 ) -> AnyhowResult<()> {
     let PendingBatchDeletion {
         transaction_id,
@@ -191,11 +178,6 @@
 
     let updates_count = mined_tree.apply_updates_up_to(post_root.into());
 
-<<<<<<< HEAD
-=======
-    mined_roots_queue.push(post_root).await;
-
->>>>>>> a45cafe8
     info!(updates_count, ?pre_root, ?post_root, "Mined tree updated");
 
     // Check if any deleted commitments correspond with entries in the
